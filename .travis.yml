dist: trusty
sudo: false  # Use the new travis docker based infrastructure

git:
  # We need a deeper depth for 'git descibe' to ensure
  # we can reach the last tagged version.
  depth: 99999

language: python
matrix:
  include:
    - python: "3.6"

cache:
  directories:
    - $HOME/.cache/pip


install:
  - wget https://repo.continuum.io/miniconda/Miniconda3-latest-Linux-x86_64.sh -O miniconda.sh
  - bash miniconda.sh -f -b -p $HOME/miniconda
  - export PATH="$HOME/miniconda/bin:$PATH"
  - hash -r

  # travis specific goo
  - conda config --set always_yes yes --set changeps1 no
  - conda config --show-sources
  - conda config --show

  - conda config --prepend channels conda-forge
  - conda update --all

  # print conda info
  - conda info -a

<<<<<<< HEAD
  - conda create -n datacube datacube pytest mock
  - source activate datacube
  - pip install pydash boltons pylint yamllint pytest-cov pep8
=======
  - conda create -n datacube datacube pytest mock boltons pytest-cov coveralls
  - source activate datacube
  - pip install pydash
>>>>>>> 79a7588c
  - pip install . --no-deps --upgrade

  - pip freeze

script:
  - pytest --cov datacube_stats

after_success:
  - test $TRAVIS_PYTHON_VERSION = "3.6" && coveralls

before_deploy:
  - python setup.py sdist --dist-dir dist/$TRAVIS_PYTHON_VERSION
  - DEPLOY_PATH=$TRAVIS_REPO_SLUG/${TRAVIS_TAG:-$TRAVIS_BRANCH}  # eg GeoscienceAustralia/agdc_statistics

# On success, upload a package to an S3 Bucket. Used for continuous deployment.
deploy:
  # Deploy the source dist tarball to s3 for tags or the develop branch, so that it can be installed on other systems
  # For tags, the object will be GeoscienceAustralia/agdc_statistics/
  # For develop, the object will be GeoscienceAustralia/agdc_statistics/master/
  - provider: s3
    access_key_id: "AKIAJMZN4F5L5KXPQKVQ"
    secret_access_key:
      secure: "Tdro0JnATrM7/5NPo88Ejf6sOPTT5uTESkyAnWskn7n6XSqcoyESj0BOz+C5puxoyh9OrEPOOOORYqyyawBe9FXVh9Ja3BweKN6mpOcbx87zA6DfEYS8/Nn1N0xtSIEsJBMOtcY+bWXPEMbhqqPNV4OFIAOJ8Abg1HjOI1/BFhEkeZk3gyLPfaRJqoXNNbtOFXItqVbnbNeiyWgIsrpnXs97gFk2WuE1wsYkB7ltrPe2TtyLlQPUfUq4F3nwvxb+7Kl7u7kjFIdvS2DMf8BA1cESOmxb+OnpCxA8GDp/MP9lGnSTwqrkv9s5QDxN9ndxwfpeq72gw1E77jMB9fYnGZoI+IDxI1X0fPM5nnmXyPClITv9IHRw/qNUFUXOGjSTLZwjLBy1HujEzKQzGmi1FZM7O1+lkEWAyOwTLoDBQwxpPeapHyKtLK3CD3gXR/dxqqIM5zckQvpHydR7NpMN1km+dO3+2/eptmpsy69/dCbLkOxYC/A7UriR8xD//EeCxw3xFdV0+JiGsA+8QsJij1mUCWY/TJdgCnO7tOAd76QZwf6v4bd0UwoS95wilY5I3dFR2T1BoQ+e43kfguW7rGN5ttakq7obWL6zMzVMULOYEhinFc2dehMeUCkE4cFzsk6bam5+QzoemXU8VBLiS4nCG0NP1phrDCvFNVdB5jo="
    bucket: "datacube-core-deployment"
    region: "ap-southeast-2"
    local_dir: dist
    upload_dir: $DEPLOY_PATH
    skip_cleanup: true
    on:
      all_branches: true  # Let the condition below decide if the branch is to be deployed
      condition: $TRAVIS_BRANCH = "master" || ! -z "${TRAVIS_TAG}"  # master branch or tags
      repo: GeoscienceAustralia/agdc_statistics
      python: "3.6"

notifications:
  slack:
    on_success: change
    on_failure: always
    on_pull_requests: false
    rooms:
      secure: kUlIXKlqxpnfNwJxgZdLy5XtfeYnc5Iq+OdvtyMFBJ94Iw3gP64KH8C/pUPqJblwiINj/vi5AF1TSaVG5VgSVF5zwEhAa4Ad0V9OZvsfJuLoE5/nFvkCdXeOU70/aMitF5SG7x6Q9LYhDqUDtS/XyGy48f2eiXN0Sa6/3KGQbyFXRvMDQercNR8LXXXjJZ0VjMsUD2Zl5FVy3FMHItVUTVlyMiBc/1fPJiSxOPz8ySSjeANnKuFIQN7/h+IbIrEVIJh8/T8SkOpuYceXBosr4HDfcTt3mFp0gT4Gc4TvYIjN/ykzomSY2+fkr0txSb7ao7+ZZvZ6XWfB6A/MnGNbmwSFmYX5fbBs493ErsIrCealsqvtyE2lvAj58vOv/5sFtBcD9d2hPUCCm345D7TGh6KMrSELfg4fhTiGfg181I6ZdQUR6veb9H1aPmE2Kh+XnZOaGP/uI7GkUeCRH92pPPjWf6/7YdxwFTsgggKxdE3FZVwYjO6DJBJ12iuXcOVz6MFXCpeiYNZPzXBtCF+tngGS9NEG6/CM1wP5CfbJEEbYXB0eL+qRQRkCgzYKQgvtreOfsfbMP1Oi2vBTq/JfdY888B3HVXJxUm1RPAAw4DsynbKzyCqoRECz6+X2zCR7i5DlcoEKuKURRA9DA0WPnMqUHAJsUS2n7jj58ANHo0o=<|MERGE_RESOLUTION|>--- conflicted
+++ resolved
@@ -33,15 +33,9 @@
   # print conda info
   - conda info -a
 
-<<<<<<< HEAD
-  - conda create -n datacube datacube pytest mock
+  - conda create -n datacube datacube pytest mock boltons pytest-cov coveralls
   - source activate datacube
   - pip install pydash boltons pylint yamllint pytest-cov pep8
-=======
-  - conda create -n datacube datacube pytest mock boltons pytest-cov coveralls
-  - source activate datacube
-  - pip install pydash
->>>>>>> 79a7588c
   - pip install . --no-deps --upgrade
 
   - pip freeze
