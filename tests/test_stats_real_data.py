from pathlib import Path
import pytest

from datacube.utils import geometry
from affine import Affine
from click.testing import CliRunner
from datacube_stats.main import main

<<<<<<< HEAD
=======
import pytest
>>>>>>> 79a7588c

CONFIG_TEMPLATE = """
## Define inputs to perform statistics on
sources:
  - product: ls8_nbar_albers
    measurements: [blue, green, red, nir, swir1, swir2]
    group_by: solar_day
    resampling: bilinear
    masks:
      - product: ls8_pq_albers
        measurement: pixelquality
        group_by: solar_day
        fuse_func: datacube.helpers.ga_pq_fuser
        flags:
          contiguous: True
          cloud_acca: no_cloud
          cloud_fmask: no_cloud
          cloud_shadow_acca: no_cloud_shadow
          cloud_shadow_fmask: no_cloud_shadow
          blue_saturated: False
          green_saturated: False
          red_saturated: False
          nir_saturated: False
          swir1_saturated: False
          swir2_saturated: False

## Define whether and how to chunk over time
date_ranges:
  start_date: 2015-01-01
  end_date: 2015-04-01
  stats_duration: 3m
  step_size: 3m

storage:
  driver: NetCDFCF

  crs: EPSG:3577
  tile_size:
          x: 100000.0
          y: 100000.0
  resolution:
          x: 25000
          y: -25000
  chunking:
      x: 200
      y: 200
      time: 1
  dimension_order: [time, y, x]

input_region:
   tile: [12, -43]

## Define statistics to perform and how to store the data
output_products:
 - name: landsat_seasonal_mean
   statistic: simple
   statistic_args:
      reduction_function: mean
   output_params:
     zlib: True
     fletcher32: True
   file_path_template: 'SR_N_MEAN/SR_N_MEAN_3577_{x:02d}_{y:02d}_{epoch_start:%Y%m%d}.nc'
"""

CONFIG_FILENAME = 'config.yaml'


def sample_geometry():
    gb = geometry.GeoBox(40, 40, Affine(2500, 0.0, 1200000.0, 0.0, -2500, -4300000.0), geometry.CRS('EPSG:3577'))
    json = gb.extent.json
    return json


<<<<<<< HEAD
@pytest.mark.xfail(reason='Needs implementation')
=======
running_on_nci_environment = Path('/g/data/u46').exists()


@pytest.mark.xfail(not running_on_nci_environment,
                   reason="This test currently expects to be run in the DEA environment on NCI.")
>>>>>>> 79a7588c
def test_input_region_single_tile():
    runner = CliRunner()
    with runner.isolated_filesystem() as tmpdir:
        with open(CONFIG_FILENAME, 'w') as f:
            f.write(CONFIG_TEMPLATE)

        result = runner.invoke(main, ['-v', '-v', '-v', CONFIG_FILENAME])
        assert 'error' not in result.output.lower()
        assert 'exception' not in result.output.lower()
        assert result.exit_code == 0

        tmpdir = Path(tmpdir)
        outputfile = tmpdir / 'SR_N_MEAN' / 'SR_N_MEAN_3577_12_-43_20150101.nc'

        assert outputfile.exists()


@pytest.mark.xfail
def test_input_region_from_shapefile():
    assert False


@pytest.mark.xfail
def test_input_region_from_geojson():
    assert False


@pytest.mark.xfail
def test_output_to_netcdf():
    assert False


@pytest.mark.xfail
def test_output_to_geotiff_single_band():
    assert False


@pytest.mark.xfail
def test_output_to_geotiff_multi_band():
    assert False


@pytest.mark.xfail
def test_output_to_geotiff_multi_file():
    assert False


@pytest.mark.xfail
def test_output_to_envibil():
    assert False<|MERGE_RESOLUTION|>--- conflicted
+++ resolved
@@ -6,10 +6,7 @@
 from click.testing import CliRunner
 from datacube_stats.main import main
 
-<<<<<<< HEAD
-=======
 import pytest
->>>>>>> 79a7588c
 
 CONFIG_TEMPLATE = """
 ## Define inputs to perform statistics on
@@ -83,15 +80,11 @@
     return json
 
 
-<<<<<<< HEAD
-@pytest.mark.xfail(reason='Needs implementation')
-=======
 running_on_nci_environment = Path('/g/data/u46').exists()
 
 
 @pytest.mark.xfail(not running_on_nci_environment,
                    reason="This test currently expects to be run in the DEA environment on NCI.")
->>>>>>> 79a7588c
 def test_input_region_single_tile():
     runner = CliRunner()
     with runner.isolated_filesystem() as tmpdir:
