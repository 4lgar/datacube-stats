"""
Date utility functions to be used by statistics apps


"""
from __future__ import absolute_import

import logging
import pandas as pd
from datetime import datetime
from datacube.api.query import query_group_by

from dateutil.relativedelta import relativedelta
from dateutil.rrule import YEARLY, MONTHLY, DAILY, rrule

_LOG = logging.getLogger(__name__)

FREQS = {'y': YEARLY, 'm': MONTHLY, 'd': DAILY}
DURATIONS = {'y': 'years', 'm': 'months', 'd': 'days'}
HYDRO_START_CAL = '01/07/'
HYDRO_END_CAL = '30/11/'


def date_sequence(start, end, stats_duration, step_size):
    """
    Generate a sequence of time span tuples

    :seealso:
        Refer to `dateutil.parser.parse` for details on date parsing.

    :param str start: Start date of first interval
    :param str end: End date. The end of the last time span may extend past this date.
    :param str stats_duration: What period of time should be grouped
    :param str step_size: How far apart should the start dates be
    :return: sequence of (start_date, end_date) tuples
    """
    step_size, freq = parse_interval(step_size)
    stats_duration = parse_duration(stats_duration)
    for start_date in rrule(freq, interval=step_size, dtstart=start, until=end):
        end_date = start_date + stats_duration
        if end_date <= end:
            yield start_date, start_date + stats_duration


def parse_interval(interval):
    count, units = split_duration(interval)
    try:
        return count, FREQS[units]
    except KeyError:
        raise ValueError('Invalid interval "{}", units not in of: {}'.format(interval, FREQS.keys))


def parse_duration(duration):
    count, units = split_duration(duration)
    try:
        delta = {DURATIONS[units]: count}
    except KeyError:
        raise ValueError('Duration "{}" not in months or years'.format(duration))

    return relativedelta(**delta)


def split_duration(duration):
    return int(duration[:-1]), duration[-1:]


def filter_time_by_source(source_interval, epoch_interval):
    """
    Override date ranges if sensor specific time is within the time_period range

    Parses the source_interval into dates in the form YYYY-MM-DD, then
    returns the intersection of the two ranges, or None if they don't overlap.
    """
    if not source_interval:
        return epoch_interval

    epoch_start, epoch_end = epoch_interval
    source_start, source_end = [datetime.strptime(v, "%Y-%m-%d") for v in source_interval]

    if source_start > epoch_end or epoch_start > source_end:
        _LOG.debug("No valid time overlap for %s and %s", source_interval, epoch_interval)
        return None

    start_time = max(source_start, epoch_start)
    end_time = min(source_end, epoch_end)

    return start_time, end_time


<<<<<<< HEAD
def list_poly_dates(dc, boundary_polygon, sources_spec, date_ranges):
    """
     Return all sensor dates related to the feature id, if only pq dataset is available

     :param dc: datacube index
     :param boundary_polygon: for a given geometry
     :param sources_spec:
     :param date_ranges:
     :return: All dates for valid pq datasets within a date range
    """

    all_times = list()
    for source_spec in sources_spec:
        for mask in source_spec.get('masks', []):
            group_by_name = source_spec.get('group_by', 'solar_day')
            ep_range = filter_time_by_source(source_spec.get('time'), date_ranges[0])
            if ep_range is None:
                _LOG.info("Datasets not included for %s and time range for %s", mask['product'], date_ranges[0])
                continue
            ds = dc.find_datasets(product=mask['product'], time=ep_range,
                                  geopolygon=boundary_polygon, group_by=group_by_name)
            group_by = query_group_by(group_by=group_by_name)
            sources = dc.group_datasets(ds, group_by)
            # Here is a data error specific to this date so before adding exclude it
            if len(ds) > 0:
                all_times = all_times + [dd for dd in sources.time.data.astype('M8[s]').astype('O').tolist()]
    return sorted(all_times)


def get_hydrological_years(all_years, months=None):
    """ This function is used to return a list of hydrological date range for dry wet geomedian
        as per month list passed from config or by default from July to Nov
        :param all_years: a list of input years from polygon
        :param months: a list of hydrological months from config or default values
        :return: a list of dates corresponding to predefined month range or from config
    """
    all_dates = list()
    for k, v in all_years.items():
        year = int(v)
        #months = filter_product['args'].get('months')
        # No months
        if months is not None:
            st_dt = str(year+1)+str(months[0])+'01'
            en_dt = str(year+1)+str(months[1])+'30'
        else:
            st_dt = HYDRO_START_CAL + str(year+1)
            en_dt = HYDRO_END_CAL + str(year+1)
        date_list = pd.date_range(st_dt, en_dt)
        date_list = date_list.to_datetime().astype(str).tolist()
        all_dates = all_dates + date_list
    return all_dates
=======
def datetime64_to_inttime(var):
    """
    Return an "inttime" representing a datetime64.
    For example, 2016-09-29 as an "inttime" would be 20160929

    An 'inttime' is used in statistics which return an actual observation to represent the date that observation happened.
    It is a relatively compact representation of a date, while still being human readable.

    :param var: ndarray of datetime64
    :return: ndarray of ints, representing the given time to the nearest day
    """
    values = getattr(var, 'values', var)
    years = values.astype('datetime64[Y]').astype('int32') + 1970
    months = values.astype('datetime64[M]').astype('int32') % 12 + 1
    days = (values.astype('datetime64[D]') - values.astype('datetime64[M]') + 1).astype('int32')
    return years * 10000 + months * 100 + days
>>>>>>> f4fbefbc
<|MERGE_RESOLUTION|>--- conflicted
+++ resolved
@@ -87,36 +87,6 @@
     return start_time, end_time
 
 
-<<<<<<< HEAD
-def list_poly_dates(dc, boundary_polygon, sources_spec, date_ranges):
-    """
-     Return all sensor dates related to the feature id, if only pq dataset is available
-
-     :param dc: datacube index
-     :param boundary_polygon: for a given geometry
-     :param sources_spec:
-     :param date_ranges:
-     :return: All dates for valid pq datasets within a date range
-    """
-
-    all_times = list()
-    for source_spec in sources_spec:
-        for mask in source_spec.get('masks', []):
-            group_by_name = source_spec.get('group_by', 'solar_day')
-            ep_range = filter_time_by_source(source_spec.get('time'), date_ranges[0])
-            if ep_range is None:
-                _LOG.info("Datasets not included for %s and time range for %s", mask['product'], date_ranges[0])
-                continue
-            ds = dc.find_datasets(product=mask['product'], time=ep_range,
-                                  geopolygon=boundary_polygon, group_by=group_by_name)
-            group_by = query_group_by(group_by=group_by_name)
-            sources = dc.group_datasets(ds, group_by)
-            # Here is a data error specific to this date so before adding exclude it
-            if len(ds) > 0:
-                all_times = all_times + [dd for dd in sources.time.data.astype('M8[s]').astype('O').tolist()]
-    return sorted(all_times)
-
-
 def get_hydrological_years(all_years, months=None):
     """ This function is used to return a list of hydrological date range for dry wet geomedian
         as per month list passed from config or by default from July to Nov
@@ -127,7 +97,6 @@
     all_dates = list()
     for k, v in all_years.items():
         year = int(v)
-        #months = filter_product['args'].get('months')
         # No months
         if months is not None:
             st_dt = str(year+1)+str(months[0])+'01'
@@ -139,7 +108,8 @@
         date_list = date_list.to_datetime().astype(str).tolist()
         all_dates = all_dates + date_list
     return all_dates
-=======
+
+
 def datetime64_to_inttime(var):
     """
     Return an "inttime" representing a datetime64.
@@ -155,5 +125,4 @@
     years = values.astype('datetime64[Y]').astype('int32') + 1970
     months = values.astype('datetime64[M]').astype('int32') % 12 + 1
     days = (values.astype('datetime64[D]') - values.astype('datetime64[M]') + 1).astype('int32')
-    return years * 10000 + months * 100 + days
->>>>>>> f4fbefbc
+    return years * 10000 + months * 100 + days