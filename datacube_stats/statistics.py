--- conflicted
+++ resolved
@@ -335,27 +335,12 @@
         return None
 
 
-<<<<<<< HEAD
-class ClearCount(Statistic):
-    """Count the number of clear data points through time"""
-
-    def compute(self, data):
-        # TODO Fix Hardcoded 'time' and pulling out first data var
-        _, sample_data_var = next(data.data_vars.items())
-
-        # FIXME, Probably buggy! Names don't match.
-        count_values = sample_data_var.count(dim='time').rename('clear_observations')
-        return count_values.to_dataset(name='count_observations')
+class NoneStat(Statistic):
+    def compute(self, data):
+        return data
 
     def measurements(self, input_measurements):
-        return [
-            {
-                'name': 'count_observations',
-                'dtype': 'int16',
-                'nodata': -1,
-                'units': '1'
-            }
-        ]
+        return input_measurements
 
 
 class MedNdwi(Statistic):
@@ -410,16 +395,6 @@
                 'units': '1'
             }
         ]
-
-
-=======
->>>>>>> 83b470d6
-class NoneStat(Statistic):
-    def compute(self, data):
-        return data
-
-    def measurements(self, input_measurements):
-        return input_measurements
 
 
 class SimpleStatistic(Statistic):
